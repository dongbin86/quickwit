--- conflicted
+++ resolved
@@ -23,20 +23,15 @@
 
     use async_trait::async_trait;
     use itertools::Itertools;
-<<<<<<< HEAD
-    use serde_json::json;
-    use quickwit_config::{KafkaSourceParams, KinesisSourceParams, RegionOrEndpoint, SourceConfig, SourceParams};
-=======
     use quickwit_common::rand::append_random_suffix;
     use quickwit_config::{SourceConfig, SourceParams};
->>>>>>> 6c532909
     use quickwit_doc_mapper::tag_pruning::{no_tag, tag, TagFilterAst};
     use time::OffsetDateTime;
     use tokio::time::{sleep, Duration};
     use tracing::{error, info};
 
     use crate::checkpoint::{CheckpointDelta, PartitionId, Position, SourceCheckpoint};
-    use crate::{IndexMetadata, Metastore, MetastoreError, MetastoreResult, SplitMetadata, SplitState};
+    use crate::{IndexMetadata, Metastore, MetastoreError, SplitMetadata, SplitState};
 
     #[async_trait]
     pub trait DefaultForTest {
@@ -76,34 +71,6 @@
 
         // Delete index.
         metastore.delete_index(index_id).await.unwrap();
-    }
-
-    // Helper function to add a checkpoint variation
-    async fn add_source(
-        metastore: &dyn Metastore, source_type: &str, index_id: &str, source_id: &str, resource: &str
-    ) -> MetastoreResult<()>{
-        let source_params = match source_type {
-            "kinesis" => SourceParams::Kinesis(KinesisSourceParams {
-                stream_name: resource.to_string(),
-                region_or_endpoint: Some(RegionOrEndpoint::Endpoint("test".to_string())),
-                shutdown_at_stream_eof: true
-            }),
-            _ => SourceParams::Kafka(KafkaSourceParams {
-                topic: resource.to_string(),
-                client_log_level: Some("debug".to_string()),
-                client_params:  json!({})
-            }),
-        };
-
-        // Add a simulated Kafka Source
-        let source = SourceConfig {
-            source_id: source_id.to_string(),
-            source_params,
-        };
-
-        metastore
-            .add_source(index_id, source.clone())
-            .await
     }
 
     pub async fn test_metastore_add_source<MetastoreToTest: Metastore + DefaultForTest>() {
